"""
General binary file parser.


(C) 2015 Jeroen F.J. Laros <J.F.J.Laros@lumc.nl>
"""


import sys

import yaml

from functions import BinParseFunctions, operators


class BinParser(object):
    """
    General binary file parser.
    """
    def __init__(self, input_handle, structure_handle, types_handle,
            functions=BinParseFunctions, experimental=False, debug=0,
            log=sys.stdout):
        """
        Constructor.

        :arg stream input_handle: Open readable handle to a binary file.
        :arg stream structure_handle: Open readable handle to the structure
            definition.
        :arg stream types_handle: Open readable handle to the types definition.
        :arg object functions: Object containing parsing functions.
        :arg bool experimental: Enable experimental features.
        :arg int debug: Debugging level.
        :arg stream log: Debug stream to write to.
        """
        self.data = input_handle.read()
        self.parsed = {}
        self._internal = {}

        self._debug = debug
        self._experimental = experimental | bool(debug)
        self._log = log

        self._functions = functions()

        self._types = yaml.load(types_handle)

        # Add standard data types.
        self._types['raw'] = {}
        self._types['list'] = {}
        
        # Set default data type.
        if 'default' not in self._types:
            self._types['default'] = 'text'

        self._offset = 0
        self._raw_byte_count = 0

        structure = yaml.load(structure_handle)
        try:
            self._parse(structure, self.parsed)
        except StopIteration:
            pass


    def _call(self, name, data, *args, **kwargs):
        return getattr(self._functions, name)(data, *args, **kwargs)


    def _get_field(self, size=0, delimiter=[]):
        """
        Extract a field from {self.data} using either a fixed size, or a
        delimiter. After reading, {self._offset} is set to the next field.

        :arg int size: Size of fixed size field.
        :arg list(char) delimiter: Delimiter for variable sized fields.

        :return str: Content of the requested field.
        """
        if self._offset >= len(self.data):
            raise StopIteration

        if size:
            field = self.data[self._offset:self._offset + size]
            extracted = size
        else:
            #field = self._call('text', self.data[self._offset:], delimiter)
            field = self.data[self._offset:].split(
                ''.join(map(chr, delimiter)))[0]
            extracted = len(field) + 1

        if self._debug > 1:
            self._log.write('0x{:06x}: '.format(self._offset))
            if size:
                self._log.write('{} ({})'.format(self._call('raw', field),
                    size))
            else:
                self._log.write('{}'.format(field))
            if self._debug < 3:
                self._log.write('\n')

        self._offset += extracted
        return field


    def _parse_raw(self, destination, size, key='raw'):
        """
        Stow unknown data away in a list.

        This function is needed to skip data of which the function is unknown.
        If `self._experimental` is set to `True`,  the data is placed in an
        appropriate place. This is mainly for debugging purposes.

        Ideally, this function will become obsolete (when we have finished the
        reverse engineering completely).

        :arg dict destination: Destination dictionary.
        :arg int size: Bytes to be stowed away (see `_get_field`).
        :arg str key: Name of the list to store the data in.
        """
        if self._experimental:
            if not key in destination:
                destination[key] = []
            destination[key].append(self._call('raw', self._get_field(size)))
        else:
            self._get_field(size)

        self._raw_byte_count += size


    def _store(self, dest, name, value):
        """
        Store a value both in the destination dictionary, as well as in the
        internal cache.

        :arg dict dest: Destination dictionary.
        :arg str name: Field name used in the destination dictionary.
        :arg any value: Value to store.
        """
        dest[name] = value
        self._internal[name] = value


    def _get_value(self, name):
        """
        Resolve the value of a variable.

        First look in the cache to see if `name` is defined, then check the set
        of constants. If nothing can be found, the variable is considered to be
        a literal.

        :arg any name: The name or value of a variable.
        :returns: The resolved value.
        """
        if name in self._internal:
            return self._internal[name]
        if 'constants' in self._types and name in self._types['constants']:
            return self._types['constants'][name]
        return name


    def _evaluate(self, expression):
        """
        Evaluate an expression.

        An expression is represented by a dictionary with the following
        structure:

            expression = {
                'operator': '',
                'operands': []
            }

        :arg dict expression: An expression.
        :returns any: Result of the evaluation.
        """
        operands = map(lambda x: self._get_value(x), expression['operands'])

        if len(operands) == 1 and 'operator' not in expression:
            return operands[0]
        return operators[expression['operator']](*operands)


    def _parse_structure(self, item, dest, name):
        """
        Convenience function for nested structures.

        :arg dict item: A dictionary.
        :arg dict dest: Destination dictionary.
        :arg str name: Field name used in the destination dictionary.
        """
        structure_dict = {}

        self._parse(item['structure'], structure_dict)
        dest[name].append(structure_dict)


    def _parse(self, structure, dest):
        """
        Parse a binary file.

        :arg dict structure: Structure of the binary file.
        :arg dict dest: Destination dictionary.
        """
        for item in structure:
            name = item['name'] if 'name' in item else ''

            dtype = item['type'] if 'type' in item else self._types['default']
            if 'structure' in item:
                dtype = 'list'

            # Conditional statement.
            if 'if' in item:
                if not self._evaluate(item['if']):
                    continue

            # Primitive data types.
            if dtype != 'list':
<<<<<<< HEAD
                size = self._set(self._types[dtype], 'size',
                    self._set(item, 'size', 0))
                if type(size) != int:
                    size = self._internal[size]

                if name:
                    function = self._set(self._types[dtype], 'function', dtype)

                    kwargs = self._set(self._types[dtype], 'args', {})
                    delim = self._set(kwargs, 'delimiter', [])

                    result = self._call(function, self._get_field(size, delim),
                        **kwargs)
                    if type(result) == dict:
                        for member in result:
                            self._store(dest, member, result[member])
=======
                # Determine whether to read a fixed or variable amount.
                delim = []
                size = 1
                if 'read' in self._types[dtype]:
                    if type(self._types[dtype]['read']) == list:
                        size = 0
                        delim = self._types[dtype]['read']
                    elif type(self._types[dtype]['read']) == str:
                        size = self._internal[self._types[dtype]['read']]
                    else:
                        size = self._types[dtype]['read']

                if name:
                    # Determine the function and its arguments.
                    function = dtype
                    kwargs = {}
                    if 'function' in self._types[dtype]:
                        function = self._types[dtype]['function']['name']
                        if 'args' in self._types[dtype]['function']:
                            kwargs = self._types[dtype]['function']['args']

                    # Read and process the data.
                    result = self._call(function, self._get_field(size, delim),
                        **kwargs)
                    if type(result) == dict:
                        for x in result:
                            self._store(dest, x, result[x])
>>>>>>> c8584142
                    else:
                        self._store(dest, name, result)
                else:
                    self._parse_raw(dest, size)
            # Nested structures.
            else:
                if self._debug > 2:
                    self._log.write('-- {}\n'.format(name))

                if name not in dest:
                    if set(['for', 'do_while', 'while']) & set(item):
                        dest[name] = []
                    else:
                        dest[name] = {}

                if 'for' in item:
                    length = item['for']
                    if type(length) != int:
                        length = self._internal[length]
                    for _ in range(length):
                        self._parse_structure(item, dest, name)
                elif 'do_while' in item:
                    while True:
                        self._parse_structure(item, dest, name)
                        if not self._evaluate(item['do_while']):
                            break
                elif 'while' in item:
                    delimiter = item['structure'][0]
                    dest[name] = [{}]
                    self._parse([delimiter], dest[name][0])
                    while True:
                        if not self._evaluate(item['while']):
                            break
                        self._parse(item['structure'][1:], dest[name][-1])
                        dest[name].append({})
                        self._parse([delimiter], dest[name][-1])
                    dest[item['while']['term']] = dest[name].pop(
                        -1).values()[0]
                else:
                    self._parse(item['structure'], dest[name])

            if self._debug > 2:
                self._log.write(' --> {}\n'.format(name))


    def write(self, output_handle):
        """
        Write the parsed binary file to a stream.

        :arg stream output_handle: Open writable handle.
        """
        if self._debug > 1:
            output_handle.write('\n\n')

        if self._debug:
            output_handle.write('--- YAML DUMP ---\n\n')
        yaml.dump(self.parsed, output_handle, width=76,
            default_flow_style=False)

        if self._debug:
            output_handle.write('\n\n--- INTERNAL VARIABLES ---\n\n')
            yaml.dump(self._internal, output_handle, width=76,
                default_flow_style=False)

            data_length = len(self.data)
            parsed = data_length - self._raw_byte_count

            output_handle.write('\n\n--- DEBUG INFO ---\n\n')
            output_handle.write('Reached byte {} out of {}.\n'.format(
                self._offset, data_length))
            output_handle.write('{} bytes parsed ({:d}%)\n'.format(
                parsed, parsed * 100 // len(self.data)))<|MERGE_RESOLUTION|>--- conflicted
+++ resolved
@@ -215,24 +215,6 @@
 
             # Primitive data types.
             if dtype != 'list':
-<<<<<<< HEAD
-                size = self._set(self._types[dtype], 'size',
-                    self._set(item, 'size', 0))
-                if type(size) != int:
-                    size = self._internal[size]
-
-                if name:
-                    function = self._set(self._types[dtype], 'function', dtype)
-
-                    kwargs = self._set(self._types[dtype], 'args', {})
-                    delim = self._set(kwargs, 'delimiter', [])
-
-                    result = self._call(function, self._get_field(size, delim),
-                        **kwargs)
-                    if type(result) == dict:
-                        for member in result:
-                            self._store(dest, member, result[member])
-=======
                 # Determine whether to read a fixed or variable amount.
                 delim = []
                 size = 1
@@ -260,7 +242,6 @@
                     if type(result) == dict:
                         for x in result:
                             self._store(dest, x, result[x])
->>>>>>> c8584142
                     else:
                         self._store(dest, name, result)
                 else:
