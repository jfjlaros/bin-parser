"""
Field unpacking functions for the general binary parser.


(C) 2015 Jeroen F.J. Laros <J.F.J.Laros@lumc.nl>
"""


import operator
import yaml


operators = {
    'not': operator.not_,
    'and': operator.and_,
    'or': operator.or_,
    'xor': operator.xor,
    'eq': operator.eq,
    'ne': operator.ne,
    'ge': operator.ge,
    'gt': operator.gt,
    'le': operator.le,
    'lt': operator.lt,
    'mod': operator.mod,
    'contains': operator.contains
}


class BinParseFunctions(object):
    def __init__(self):
        # NOTE: Functions that trim or use delimiters can not be inverted. The
        # delimiter restoration and/or padding should be done at a higher
        # level. It also raises the question whether trimming should be done
        # here.
        self.functions = {
            'raw': [self.raw, self.raw_inv],
            'bit': [self.bit, self.bit_inv],
            'int': [self.int, self.int_inv],
            'colour': [self.colour, self.colour_inv],
            'text': [self.text, self.text_inv]
        }

    def raw(self, data):
        """
        Return the input data in hexadecimal, grouped by bit.

        :arg str data: Input data.

        :return str: Hexadecimal representation of {data}.
        """
        raw_data = data.encode('hex')
        return ' '.join(
            [raw_data[x:x + 2] for x in range(0, len(raw_data), 2)])

    def raw_inv(self, data):
        return ''.join(data.split()).decode('hex')

    def bit(self, data):
        return '{:08b}'.format(ord(data))

    def bit_inv(self, data):
        return chr(int('0b{}'.format(data), 2))

    def int(self, data):
        """
        Decode a little-endian encoded integer.

        Decoding is done as follows:
        - Reverse the order of the bits.
        - Convert the bits to ordinals.
        - Interpret the list of ordinals as digits in base 256.

        :arg str data: Little-endian encoded integer.

        :return int: Integer representation of {data}
        """
        return reduce(
            lambda x, y: x * 0x100 + y, map(lambda x: ord(x), data[::-1]))

    def int_inv(self, data):
        """
        """
        data_int = data
        result = ''

        while data_int:
            result += chr(data_int % 0x100)
            data_int >>= 8

        return result

    def colour(self, data):
        return '0x{:06x}'.format(self.int(data))

<<<<<<< HEAD
    def colour_inv(self, data):
        return self.int_inv(int(data, 0x10))

    def text(self, data, split=[], trim=[], encoding='utf-8'):
=======
    def text(self, data, split=[], encoding='utf-8'):
>>>>>>> be279099
        """
        """
        decoded_text = data.decode(encoding)

        if split:
            return '\n'.join(decoded_text.split(''.join(map(chr, split))))
        return decoded_text

    def text_inv(self, data, split=[], encoding='utf-8'):
        decoded_text = data

        if split:
            decoded_text = ''.join(map(chr, split)).join(data.split('\n'))
        return decoded_text.encode(encoding)

    def date(self, data, annotation):
        """
        Decode a date.

        The date is encoded as an integer, representing the year followed by
        the (zero padded) day of the year.

        :arg str data: Binary encoded date.

        :return str: Date in format '%Y%j', 'defined' or 'unknown'.
        """
        date_int = self.int(data)

        if date_int in annotation:
            return annotation[date_int]
        return str(date_int)

    # NOTE: HERE

    def map(self, data, annotation):
        """
        Replace a value with its annotation.

        :arg str data: Encoded data.
        :arg dict annotation: Annotation of {data}.

        :return str: Annotated representation of {data}.
        """
        index = ord(data)

        if index in annotation:
            return annotation[index]
        return '{:02x}'.format(index)

    def flags(self, data, default, annotation):
        """
        Explode a bitfield into flags.

        :arg int data: Bit field.
        :arg str annotation: Annotation of {data}.

        :return dict: Dictionary of flags and their values.
        """
        bitfield = self.int(data)
        flags = {}

        for flag in map(lambda x: 2 ** x, range(8)):
            value = bool(flag & bitfield)

            if flag not in annotation:
                if value:
                    flags['flags_{}_{:02x}'.format(default, flag)] = value
            else:
                flags[annotation[flag]] = value

        return flags<|MERGE_RESOLUTION|>--- conflicted
+++ resolved
@@ -92,14 +92,10 @@
     def colour(self, data):
         return '0x{:06x}'.format(self.int(data))
 
-<<<<<<< HEAD
     def colour_inv(self, data):
         return self.int_inv(int(data, 0x10))
 
-    def text(self, data, split=[], trim=[], encoding='utf-8'):
-=======
     def text(self, data, split=[], encoding='utf-8'):
->>>>>>> be279099
         """
         """
         decoded_text = data.decode(encoding)
