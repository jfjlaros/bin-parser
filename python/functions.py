"""
Field unpacking functions for the general binary parser.


(C) 2015 Jeroen F.J. Laros <J.F.J.Laros@lumc.nl>
"""


import operator
import yaml


operators = {
    'not': operator.not_,
    'and': operator.and_,
    'or': operator.or_,
    'xor': operator.xor,
    'eq': operator.eq,
    'ne': operator.ne,
    'ge': operator.ge,
    'gt': operator.gt,
    'le': operator.le,
    'lt': operator.lt,
    'mod': operator.mod,
    'contains': operator.contains
}


class BinParseFunctions(object):
    def raw(self, data):
        """
        Return the input data in hexadecimal, grouped by bit.

        :arg str data: Input data.

        :return str: Hexadecimal representation of {data}.
        """
        raw_data = data.encode('hex')
        return ' '.join(
            [raw_data[x:x + 2] for x in range(0, len(raw_data), 2)])


    def bit(self, data):
        return '{:08b}'.format(ord(data))


    def int(self, data):
        """
        Decode a little-endian encoded integer.

        Decoding is done as follows:
        - Reverse the order of the bits.
        - Convert the bits to ordinals.
        - Interpret the list of ordinals as digits in base 256.

        :arg str data: Little-endian encoded integer.

        :return int: Integer representation of {data}
        """
        return reduce(lambda x, y: x * 0x100 + y,
            map(lambda x: ord(x), data[::-1]))


    def colour(self, data):
        return '0x{:06x}'.format(self.int(data))


    def trim(self, data, delimiter):
<<<<<<< HEAD
        return data.split(''.join(map(chr, delimiter)))[0]
=======
        return data.split(
            ''.join(map(chr, delimiter)))[0]
>>>>>>> c8584142


    def text(self, data, split=[]):
        """
        """
        if split:
            return '\n'.join(data.split(''.join(map(chr, split))))
        return data


    def date(self, data, annotation):
        """
        Decode a date.

        The date is encoded as an integer, representing the year followed by
        the (zero padded) day of the year.

        :arg str data: Binary encoded date.

        :return str: Date in format '%Y%j', 'defined' or 'unknown'.
        """
        date_int = self.int(data)

        if date_int in annotation:
            return annotation[date_int]
        return str(date_int)


    def map(self, data, annotation):
        """
        Replace a value with its annotation.

        :arg str data: Encoded data.
        :arg dict annotation: Annotation of {data}.

        :return str: Annotated representation of {data}.
        """
        index = ord(data)

        if index in annotation:
            return annotation[index]
        return '{:02x}'.format(index)


    def flags(self, data, default, annotation):
        """
        Explode a bitfield into flags.

        :arg int data: Bit field.
        :arg str annotation: Annotation of {data}.

        :return dict: Dictionary of flags and their values.
        """
        bitfield = self.int(data)
        flags = {}

        for flag in map(lambda x: 2 ** x, range(8)):
            value = bool(flag & bitfield)

            if flag not in annotation:
                if value:
                    flags['flags_{}_{:02x}'.format(default, flag)] = value
            else:
                flags[annotation[flag]] = value

        return flags<|MERGE_RESOLUTION|>--- conflicted
+++ resolved
@@ -66,12 +66,7 @@
 
 
     def trim(self, data, delimiter):
-<<<<<<< HEAD
         return data.split(''.join(map(chr, delimiter)))[0]
-=======
-        return data.split(
-            ''.join(map(chr, delimiter)))[0]
->>>>>>> c8584142
 
 
     def text(self, data, split=[]):
