---
short:
  function:
    name: int
text:
<<<<<<< HEAD
  args:
    delimiter:
      - 0x00
=======
  read:
    - 0x00
>>>>>>> c8584142
<|MERGE_RESOLUTION|>--- conflicted
+++ resolved
@@ -3,11 +3,5 @@
   function:
     name: int
 text:
-<<<<<<< HEAD
-  args:
-    delimiter:
-      - 0x00
-=======
   read:
-    - 0x00
->>>>>>> c8584142
+    - 0x00